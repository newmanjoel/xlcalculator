--- conflicted
+++ resolved
@@ -108,7 +108,12 @@
 
         self.assertEqual(date.DAY(serial_number), 15)
 
-<<<<<<< HEAD
+    def test_DAYS(self):
+        end_date = date.DATE(2011, 12, 31)
+        start_date = date.DATE(2011, 1, 1)
+
+        self.assertEqual(date.DAYS(end_date, start_date), 364)
+
     def test_EDATE(self):
         the_date = date.DATE(2011, 1, 15)
         target_serial_number = utils.datetime_to_number(dt(2011, 2, 15))
@@ -128,18 +133,11 @@
         the_date = date.DATE(1901, 1, 1)
         self.assertIsInstance(date.EOMONTH(the_date, -24),
                               xlerrors.NumExcelError)
-=======
-    def test_DAYS(self):
-        end_date = date.DATE(2011, 12, 31)
-        start_date = date.DATE(2011, 1, 1)
-
-        self.assertEqual(date.DAYS(end_date, start_date), 364)
 
     def test_ISOWEEKNUM(self):
         sample_date = date.DATE(2012, 3, 9)
 
         self.assertEqual(date.ISOWEEKNUM(sample_date), 10)
->>>>>>> 11b0bc62
 
     def test_MONTH(self):
         sample_date = date.DATE(1911, 4, 15)
