--- conflicted
+++ resolved
@@ -126,7 +126,21 @@
 
 @xl.register()
 @xl.validate_args
-<<<<<<< HEAD
+def DAYS(
+        end_date: func_xltypes.XlDateTime,
+        start_date: func_xltypes.XlDateTime
+) -> func_xltypes.XlNumber:
+    """Returns the number of days between two dates.
+
+    https://support.microsoft.com/en-us/office/
+        days-function-57740535-d549-4395-8728-0f07bff0b9df
+    """
+
+    days = end_date - start_date
+    return days
+
+@xl.register()
+@xl.validate_args
 def EDATE(
         start_date: func_xltypes.XlDateTime,
         months: func_xltypes.XlNumber
@@ -146,25 +160,10 @@
             f"Date result before {utils.EXCEL_EPOCH}")
 
     return utils.datetime_to_number(edate)
-=======
-def DAYS(
-        end_date: func_xltypes.XlDateTime,
-        start_date: func_xltypes.XlDateTime
-) -> func_xltypes.XlNumber:
-    """Returns the number of days between two dates.
-
-    https://support.microsoft.com/en-us/office/
-        days-function-57740535-d549-4395-8728-0f07bff0b9df
-    """
-
-    days = end_date - start_date
-    return days
->>>>>>> 11b0bc62
-
-
-@xl.register()
-@xl.validate_args
-<<<<<<< HEAD
+
+
+@xl.register()
+@xl.validate_args
 def EOMONTH(
         start_date: func_xltypes.XlDateTime,
         months: func_xltypes.XlNumber
@@ -185,7 +184,9 @@
     eomonth = edate + relativedelta(day=31)
 
     return utils.datetime_to_number(eomonth)
-=======
+
+@xl.register()
+@xl.validate_args
 def ISOWEEKNUM(
         date: func_xltypes.XlDateTime
 ) -> func_xltypes.XlNumber:
@@ -198,7 +199,6 @@
     datetime_date = utils.number_to_datetime(int(date))
     isoweeknum = datetime_date.isocalendar()[1]
     return isoweeknum
->>>>>>> 11b0bc62
 
 
 @xl.register()
